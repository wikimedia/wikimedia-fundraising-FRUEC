import logging

<<<<<<< HEAD
DEFAULT_CONFIG_FILENAMES = [ './fruec.yaml', '/etc/fruec.yaml' ]

=======
CONFIG_FILENAME = 'fruec.yaml'
>>>>>>> df9b565f
LOG_FORMAT = '{levelname} {msg} ({filename} line {lineno})'


def setup_logging( debug ):
    logging.basicConfig( format = LOG_FORMAT, style = '{' )

    if debug:
        logging.root.setLevel( level = logging.DEBUG ) 
    else:
        logging.root.setLevel( level = logging.WARNING )<|MERGE_RESOLUTION|>--- conflicted
+++ resolved
@@ -1,11 +1,6 @@
 import logging
 
-<<<<<<< HEAD
-DEFAULT_CONFIG_FILENAMES = [ './fruec.yaml', '/etc/fruec.yaml' ]
-
-=======
 CONFIG_FILENAME = 'fruec.yaml'
->>>>>>> df9b565f
 LOG_FORMAT = '{levelname} {msg} ({filename} line {lineno})'
 
 
